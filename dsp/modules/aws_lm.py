--- conflicted
+++ resolved
@@ -7,11 +7,7 @@
 import json
 import logging
 from abc import abstractmethod
-<<<<<<< HEAD
 from typing import Any, Literal, Optional
-=======
-from typing import Any, Literal
->>>>>>> a51aad7d
 
 from dsp.modules.lm import LM
 
