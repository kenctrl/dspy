--- conflicted
+++ resolved
@@ -4,12 +4,9 @@
 import textwrap
 from typing import get_args, get_origin
 
+import pydantic
 from pydantic import TypeAdapter
-<<<<<<< HEAD
 
-=======
-import pydantic
->>>>>>> bae2ad89
 from .base import Adapter
 
 field_header_pattern = re.compile(r"\[\[ ## (\w+) ## \]\]")
